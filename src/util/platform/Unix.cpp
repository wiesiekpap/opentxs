--- conflicted
+++ resolved
@@ -13,12 +13,7 @@
 #include <sys/resource.h>
 #include <unistd.h>
 }
-
-<<<<<<< HEAD
 #include <pthread.h>  // IWYU pragma: keep
-=======
-#include <pthread.h>
->>>>>>> 533f3f32
 #include <robin_hood.h>
 #include <array>
 #include <cerrno>
